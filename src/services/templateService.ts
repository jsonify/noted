import * as path from 'path';
import * as vscode from 'vscode';
import { BUILT_IN_TEMPLATES, TEMPLATE_PLACEHOLDERS, DEFAULTS, DAY_NAMES, MONTH_NAMES } from '../constants';
import { getTemplatesPath, getFileFormat } from './configService';
import { pathExists, readFile, readDirectory } from './fileSystemService';
import { formatDateForNote, formatTimeForNote } from '../utils/dateHelpers';
import * as os from 'os';

/**
 * Replace all template placeholders with their values
 */
function replacePlaceholders(content: string, date: Date, filename?: string): string {
    const dateStr = formatDateForNote(date);
    const timeStr = formatTimeForNote(date);
    const year = date.getFullYear().toString();
    const month = (date.getMonth() + 1).toString().padStart(2, '0');
    const day = date.getDate().toString().padStart(2, '0');
    const weekday = DAY_NAMES[date.getDay()];
    const monthName = MONTH_NAMES[date.getMonth()];
    const user = os.userInfo().username;
    const workspace = vscode.workspace.workspaceFolders?.[0]?.name || 'workspace';

    let result = content;
    result = result.replace(TEMPLATE_PLACEHOLDERS.FILENAME, filename || '');
    result = result.replace(TEMPLATE_PLACEHOLDERS.DATE, dateStr);
    result = result.replace(TEMPLATE_PLACEHOLDERS.TIME, timeStr);
    result = result.replace(TEMPLATE_PLACEHOLDERS.YEAR, year);
    result = result.replace(TEMPLATE_PLACEHOLDERS.MONTH, month);
    result = result.replace(TEMPLATE_PLACEHOLDERS.DAY, day);
    result = result.replace(TEMPLATE_PLACEHOLDERS.WEEKDAY, weekday);
    result = result.replace(TEMPLATE_PLACEHOLDERS.MONTH_NAME, monthName);
    result = result.replace(TEMPLATE_PLACEHOLDERS.USER, user);
    result = result.replace(TEMPLATE_PLACEHOLDERS.WORKSPACE, workspace);

    return result;
}

/**
 * Generate YAML frontmatter for a note
 */
function generateFrontmatter(date: Date, filename?: string): string {
<<<<<<< HEAD
    const dateStr = formatDateForNote(date);
=======
>>>>>>> 40e9007b
    const lines = [
        '---',
        'tags: []',
        `created: ${date.toISOString()}`,
<<<<<<< HEAD
        `date: ${dateStr}`,
=======
>>>>>>> 40e9007b
    ];

    if (filename) {
        lines.push(`file: ${filename}`);
    }

    lines.push('---');
    return lines.join('\n') + '\n\n';
}

/**
 * Generate template content for a note
 */
export async function generateTemplate(templateType: string | undefined, date: Date, filename?: string): Promise<string> {
    const dateStr = formatDateForNote(date);
    const yamlFrontmatter = generateFrontmatter(date, filename);

    // Special handling for "quick" template - no frontmatter, just note title
    if (templateType === 'quick') {
        const noteName = filename ? filename.replace(/\.(txt|md)$/i, '') : 'Note';
        return `# ${noteName}\n\n`;
    }

    // Check if it's a custom template
    const templatesPath = getTemplatesPath();
    if (templatesPath && templateType) {
        try {
            if (await pathExists(templatesPath)) {
                const fileFormat = getFileFormat();
                const customTemplatePath = path.join(templatesPath, `${templateType}.${fileFormat}`);

                try {
                    const content = await readFile(customTemplatePath);

                    // Replace placeholders
                    const processedContent = replacePlaceholders(content, date, filename);

                    // If custom template already has frontmatter, return as-is
                    // Otherwise, prepend YAML frontmatter
                    if (processedContent.trimStart().startsWith('---')) {
                        return processedContent;
                    } else {
                        return yamlFrontmatter + processedContent;
                    }
                } catch {
                    // Custom template doesn't exist, fall through to built-in templates
                }
            }
        } catch {
            // Templates folder doesn't exist, fall through to built-in templates
        }
    }

    // Built-in templates
    const templateFn = BUILT_IN_TEMPLATES[templateType as keyof typeof BUILT_IN_TEMPLATES];
    if (templateFn) {
        // Built-in templates no longer receive frontmatter parameter
        return yamlFrontmatter + templateFn();
    }

    // Default fallback (consistent with quick template - frontmatter only)
    return yamlFrontmatter;
}

/**
 * Get list of custom template names
 */
export async function getCustomTemplates(): Promise<string[]> {
    const templatesPath = getTemplatesPath();
    if (!templatesPath) {
        return [];
    }

    try {
        if (await pathExists(templatesPath)) {
            const files = await readDirectory(templatesPath);
            return files
                .filter(f => f.endsWith('.txt') || f.endsWith('.md'))
                .map(f => path.basename(f, path.extname(f)));
        }
    } catch {
        return [];
    }

    return [];
}

/**
 * Get the full path to a custom template file
 */
export function getCustomTemplatePath(templateName: string): string | null {
    const templatesPath = getTemplatesPath();
    if (!templatesPath) {
        return null;
    }

    const fileFormat = getFileFormat();
    return path.join(templatesPath, `${templateName}.${fileFormat}`);
}

/**
 * Get a preview of template content with placeholders filled
 */
export function getTemplatePreview(content: string): string {
    const previewDate = new Date();
    return replacePlaceholders(content, previewDate, 'example-note');
}

/**
 * Get list of available template variables
 */
export function getTemplateVariables(): Array<{ name: string; description: string }> {
    return [
        { name: '{filename}', description: 'The name of the note file' },
        { name: '{date}', description: 'Current date (YYYY-MM-DD)' },
        { name: '{time}', description: 'Current time (HH:MM AM/PM)' },
        { name: '{year}', description: 'Current year (YYYY)' },
        { name: '{month}', description: 'Current month (MM)' },
        { name: '{day}', description: 'Current day (DD)' },
        { name: '{weekday}', description: 'Day of week (Sun, Mon, etc.)' },
        { name: '{month_name}', description: 'Month name (January, February, etc.)' },
        { name: '{user}', description: 'System username' },
        { name: '{workspace}', description: 'Workspace name' }
    ];
}<|MERGE_RESOLUTION|>--- conflicted
+++ resolved
@@ -39,18 +39,12 @@
  * Generate YAML frontmatter for a note
  */
 function generateFrontmatter(date: Date, filename?: string): string {
-<<<<<<< HEAD
-    const dateStr = formatDateForNote(date);
-=======
->>>>>>> 40e9007b
+      const dateStr = formatDateForNote(date);
     const lines = [
         '---',
         'tags: []',
         `created: ${date.toISOString()}`,
-<<<<<<< HEAD
         `date: ${dateStr}`,
-=======
->>>>>>> 40e9007b
     ];
 
     if (filename) {
