--- conflicted
+++ resolved
@@ -397,43 +397,7 @@
     }
 
     /**
-<<<<<<< HEAD
-     * Check if a link text could resolve to a specific target path
-     * This is used to identify links that need updating during renames/moves
-     * Works by checking if the link would resolve to the target, considering:
-     * - Exact basename matches
-     * - Path-based links that match the target's relative path
-     * - Fuzzy matches for simple links
-     */
-    private async couldLinkResolveToTarget(linkText: string, targetPath: string): Promise<boolean> {
-        const targetBasename = path.basename(targetPath, path.extname(targetPath));
-        const normalizedLinkText = linkText.toLowerCase().trim();
-        const targetRelativePath = path.relative(this.notesPath, targetPath);
-        const targetPathWithoutExt = targetRelativePath.replace(/\.(txt|md)$/i, '');
-
-        // Check if link contains path separators (path-based link)
-        const hasPathSeparator = linkText.includes('/') || linkText.includes('\\');
-
-        if (hasPathSeparator) {
-            // For path-based links, check if the target path matches
-            const normalizedTargetPath = targetPathWithoutExt.toLowerCase().replace(/\\/g, '/');
-            const normalizedLinkPath = linkText.toLowerCase().replace(/\\/g, '/');
-
-            // Check if target path ends with the link path
-            return normalizedTargetPath.endsWith(normalizedLinkPath);
-        } else {
-            // For simple links, check basename match
-            return targetBasename.toLowerCase() === normalizedLinkText;
-        }
-    }
-
-    /**
      * Update all links in a file that point to oldTarget to point to newTarget
-     * This correctly handles both renames (basename change) and moves (path change)
-     * by checking each link to see if it could resolve to the old target
-=======
-     * Update all links in a file that point to oldTarget to point to newTarget
->>>>>>> 41a7af80
      * Returns the number of links updated
      */
     async updateLinksInFile(
@@ -443,80 +407,6 @@
     ): Promise<number> {
         try {
             const content = await readFile(filePath);
-<<<<<<< HEAD
-            const newBasename = path.basename(newTarget, path.extname(newTarget));
-
-            // Get relative path from notes root for the new target (for path-based links)
-            const newRelativePath = path.relative(this.notesPath, newTarget);
-            const newPathWithoutExt = newRelativePath.replace(/\.(txt|md)$/i, '');
-
-            let updatedContent = content;
-            let updateCount = 0;
-
-            // Extract all links from the file
-            const links = await this.extractLinksFromFile(filePath);
-
-            // For each link, check if it could resolve to oldTarget
-            for (const link of links) {
-                const couldResolve = await this.couldLinkResolveToTarget(link.linkText, oldTarget);
-
-                // If this link points to the file we're renaming/moving
-                if (couldResolve) {
-                    const oldLinkText = link.linkText;
-                    let newLinkText: string;
-
-                    // Determine the best link text for the new location
-                    // If the old link was path-based, keep it path-based
-                    // If the new basename is unique, use simple link
-                    // Otherwise, use path-based link for disambiguation
-                    if (oldLinkText.includes('/') || oldLinkText.includes('\\')) {
-                        // Old link was path-based, use path-based for new link
-                        newLinkText = newPathWithoutExt.replace(/\\/g, '/');
-                    } else {
-                        // Old link was simple, check if new basename is unique
-                        // Get all notes except the one being moved (simulate post-move state)
-                        const allNotes = await this.getAllNotes();
-                        const otherNotes = allNotes.filter(n => n !== oldTarget && n !== newTarget);
-
-                        // Check if any other note has the same basename as the new target
-                        const hasConflict = otherNotes.some(notePath => {
-                            const basename = path.basename(notePath, path.extname(notePath));
-                            return basename.toLowerCase() === newBasename.toLowerCase();
-                        });
-
-                        if (hasConflict) {
-                            // New basename is ambiguous, use path-based link
-                            newLinkText = newPathWithoutExt.replace(/\\/g, '/');
-                        } else {
-                            // New basename is unique, use simple link
-                            newLinkText = newBasename;
-                        }
-                    }
-
-                    // Build the replacement string
-                    const escapedOldLinkText = this.escapeRegExp(oldLinkText);
-                    const linkPattern = new RegExp(
-                        `\\[\\[${escapedOldLinkText}(\\|[^\\]]+)?\\]\\]`,
-                        'g'
-                    );
-
-                    // Replace this specific link
-                    const beforeReplace = updatedContent;
-                    updatedContent = updatedContent.replace(linkPattern, (match, displayPart) => {
-                        updateCount++;
-                        // Preserve display text if present
-                        return displayPart ? `[[${newLinkText}${displayPart}]]` : `[[${newLinkText}]]`;
-                    });
-
-                    // Debug logging
-                    if (beforeReplace !== updatedContent) {
-                        console.log(`[NOTED] Replacing [[${oldLinkText}]] with [[${newLinkText}]] in ${filePath}`);
-                    }
-                }
-            }
-
-            // Write updated content if changes were made
-=======
             const oldBasename = path.basename(oldTarget, path.extname(oldTarget));
             const newBasename = path.basename(newTarget, path.extname(newTarget));
 
@@ -536,7 +426,6 @@
                 return displayPart ? `[[${newBasename}${displayPart}]]` : `[[${newBasename}]]`;
             });
 
->>>>>>> 41a7af80
             if (updateCount > 0) {
                 const { writeFile } = await import('./fileSystemService');
                 await writeFile(filePath, updatedContent);
