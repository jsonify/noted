--- conflicted
+++ resolved
@@ -163,11 +163,7 @@
             }
 
             .chart-container.main {
-<<<<<<< HEAD
-                flex: 0.8;
-=======
                 flex: 1.2;
->>>>>>> 1f45bddc
                 min-height: 0;
             }
 
@@ -181,25 +177,14 @@
                 flex: 1;
                 min-height: 0;
                 width: 100%;
-<<<<<<< HEAD
-                padding: 30px;
-=======
->>>>>>> 1f45bddc
             }
 
             .chart-wrapper canvas {
                 position: absolute;
-<<<<<<< HEAD
-                top: 30px;
-                left: 30px;
-                width: calc(100% - 60px) !important;
-                height: calc(100% - 60px) !important;
-=======
                 top: 0;
                 left: 0;
                 width: 100% !important;
                 height: 100% !important;
->>>>>>> 1f45bddc
             }
 
             .legend-container {
@@ -292,15 +277,9 @@
 
             .secondary-charts-grid {
                 display: grid;
-<<<<<<< HEAD
                 grid-template-columns: 1fr 2fr;
                 gap: 10px;
                 flex: 1.4;
-=======
-                grid-template-columns: repeat(2, 1fr);
-                gap: 10px;
-                flex: 1;
->>>>>>> 1f45bddc
                 min-height: 0;
             }
 
@@ -551,7 +530,6 @@
             const hourlyCounts = hourlyData.map(h => h.count);
             const maxCount = Math.max(...hourlyCounts);
 
-<<<<<<< HEAD
             // Generate colors based on intensity using theme colors
             const hourlyColors = hourlyCounts.map(count => {
                 const intensity = maxCount > 0 ? count / maxCount : 0;
@@ -565,21 +543,6 @@
             });
 
             // Custom plugin to draw clock-like tick marks and hour labels
-=======
-            // Generate gradient colors based on intensity
-            const hourlyColors = hourlyCounts.map(count => {
-                const intensity = maxCount > 0 ? count / maxCount : 0;
-                if (intensity === 0) return 'rgba(100, 100, 120, 0.2)';
-
-                // Create gradient from blue to yellow to green
-                const r = Math.floor(100 + (intensity * 155));
-                const g = Math.floor(180 + (intensity * 75));
-                const b = Math.floor(255 - (intensity * 200));
-                return \`rgba(\${r}, \${g}, \${b}, \${0.6 + (intensity * 0.4)})\`;
-            });
-
-            // Custom plugin to draw hour labels
->>>>>>> 1f45bddc
             const hourLabelsPlugin = {
                 id: 'hourLabels',
                 afterDraw: (chart) => {
@@ -590,7 +553,6 @@
                     const radius = Math.min(chartArea.right - chartArea.left, chartArea.bottom - chartArea.top) / 2;
 
                     ctx.save();
-<<<<<<< HEAD
 
                     // Draw tick marks for every 3 hours (8 total)
                     const tickHours = [0, 3, 6, 9, 12, 15, 18, 21];
@@ -616,14 +578,10 @@
 
                     // Draw hour labels (every 3 hours, outside tick marks)
                     ctx.font = \`11px \${computedStyle.getPropertyValue('--vscode-font-family')}\`;
-=======
-                    ctx.font = \`14px \${computedStyle.getPropertyValue('--vscode-font-family')}\`;
->>>>>>> 1f45bddc
                     ctx.fillStyle = foregroundColor;
                     ctx.textAlign = 'center';
                     ctx.textBaseline = 'middle';
 
-<<<<<<< HEAD
                     const hourMarkers = [
                         { hour: 0, label: '12am' },
                         { hour: 3, label: '3am' },
@@ -641,15 +599,6 @@
                         const x = centerX + Math.cos(angle) * labelDistance;
                         const y = centerY + Math.sin(angle) * labelDistance;
                         ctx.fillText(marker.label, x, y);
-=======
-                    // Draw hour markers at 6, 12, 18, 0 (midnight)
-                    const hours = [6, 12, 18, 0];
-                    hours.forEach(hour => {
-                        const angle = (hour / 24) * 2 * Math.PI - Math.PI / 2;
-                        const x = centerX + Math.cos(angle) * (radius * 1.15);
-                        const y = centerY + Math.sin(angle) * (radius * 1.15);
-                        ctx.fillText(hour.toString(), x, y);
->>>>>>> 1f45bddc
                     });
 
                     ctx.restore();
@@ -663,13 +612,8 @@
                     datasets: [{
                         data: hourlyCounts.map(c => c === 0 ? 0.5 : c), // Small value for empty slots
                         backgroundColor: hourlyColors,
-<<<<<<< HEAD
                         borderColor: 'rgba(0, 0, 0, 0.3)',
                         borderWidth: 1
-=======
-                        borderColor: '${THEME_COLORS.chart.gridColor}',
-                        borderWidth: 0.5
->>>>>>> 1f45bddc
                     }]
                 },
                 options: {
@@ -686,7 +630,6 @@
                             backgroundColor: '${THEME_COLORS.chart.tooltipBackground}',
                             titleColor: '#fff',
                             bodyColor: '#fff',
-<<<<<<< HEAD
                             borderColor: '${THEME_COLORS.accent.primaryGlow}',
                             borderWidth: 1,
                             padding: 12,
@@ -704,15 +647,6 @@
                                     const hour = context.dataIndex;
                                     const count = hourlyData[hour].count;
                                     return \`\${count} note\${count !== 1 ? 's' : ''}\`;
-=======
-                            padding: 12,
-                            displayColors: false,
-                            callbacks: {
-                                label: function(context) {
-                                    const hour = context.dataIndex;
-                                    const count = hourlyData[hour].count;
-                                    return \`\${hour}:00 - \${count} note\${count !== 1 ? 's' : ''}\`;
->>>>>>> 1f45bddc
                                 }
                             }
                         }
