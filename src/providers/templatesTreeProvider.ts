import * as vscode from 'vscode';
import * as path from 'path';
import { TreeItem, TemplateActionItem, ActionButtonItem, SectionItem, NoteItem } from './treeItems';
import { getCustomTemplates } from '../services/templateService';
import { getNotesPath } from '../services/configService';
import { readDirectoryWithTypes, getFileStats } from '../services/fileSystemService';
import { DEFAULTS, SUPPORTED_EXTENSIONS } from '../constants';
import { PinnedNotesService } from '../services/pinnedNotesService';
import { BulkOperationsService } from '../services/bulkOperationsService';

/**
 * Tree data provider for templates view
 * Features:
 * - Template Browser: Primary interface for browsing, searching, and managing templates
 * - Standard Templates: Built-in templates (Problem/Solution, Meeting, Research, Quick Note)
 * - Custom Templates: User/AI-created templates
 * - Manage: AI features and utilities (CRUD operations moved to Template Browser)
 */
export class TemplatesTreeProvider implements vscode.TreeDataProvider<TreeItem> {
    private _onDidChangeTreeData: vscode.EventEmitter<TreeItem | undefined | null | void> = new vscode.EventEmitter<TreeItem | undefined | null | void>();
    readonly onDidChangeTreeData: vscode.Event<TreeItem | undefined | null | void> = this._onDidChangeTreeData.event;

<<<<<<< HEAD
    // Template type to friendly name mapping (static to avoid re-creation)
    private static readonly TEMPLATE_NAME_MAP: Record<string, string> = {
        'problem-solution': 'Problem/Solution',
        'meeting': 'Meeting',
        'research': 'Research',
        'quick': 'Quick Note'
    };
=======
    // Standard built-in templates (constant data)
    private static readonly STANDARD_TEMPLATES = [
        { type: 'problem-solution', label: 'Problem/Solution' },
        { type: 'meeting', label: 'Meeting' },
        { type: 'research', label: 'Research' },
        { type: 'quick', label: 'Quick Note' }
    ];
>>>>>>> d028e599

    // Optional services
    private pinnedNotesService?: PinnedNotesService;
    private bulkOperationsService?: BulkOperationsService;

    /**
     * Set the pinned notes service
     */
    setPinnedNotesService(service: PinnedNotesService): void {
        this.pinnedNotesService = service;
        service.onDidChangePinnedNotes(() => this.refresh());
    }

    /**
     * Set the bulk operations service
     */
    setBulkOperationsService(service: BulkOperationsService): void {
        this.bulkOperationsService = service;
        service.onDidChangeSelection(() => this.refresh());
    }

    refresh(): void {
        this._onDidChangeTreeData.fire();
    }

    getTreeItem(element: TreeItem): vscode.TreeItem {
        return element;
    }

    async getChildren(element?: TreeItem): Promise<TreeItem[]> {
        if (!element) {
            // Root level - show primary actions, 3 template folders, and recent notes
            const items: TreeItem[] = [];

            // Template Browser - primary interface for browsing and managing templates
            items.push(
                new ActionButtonItem(
                    '📖 Template Browser',
                    'noted.showTemplateBrowser',
                    'library',
                    'Browse, search, and manage all templates with advanced features'
                )
            );

            // Quick create action
            items.push(
                new ActionButtonItem(
                    '+ New Note...',
                    'noted.openWithTemplate',
                    'add',
                    'Quick create a new note from template picker'
                )
            );

            // Standard Templates folder
            items.push(
                new SectionItem('Standard Templates', 'standard')
            );

            // Custom Templates folder
            items.push(
                new SectionItem('Custom Templates', 'custom')
            );

            // Management section
            items.push(
                new SectionItem('Manage', 'manage')
            );

            // Recent notes section at bottom
            items.push(new SectionItem('Recent Notes', 'recent'));

            return items;
        } else if (element instanceof SectionItem) {
            if (element.sectionType === 'recent') {
                return this.getRecentNotes();
            } else if (element.sectionType === 'standard') {
                return this.getStandardTemplates();
            } else if (element.sectionType === 'custom') {
                return this.getCustomTemplateItems();
            } else if (element.sectionType === 'manage') {
                return this.getManagementActions();
            }
        }

        return [];
    }

    /**
     * Get built-in standard templates
     */
    private async getStandardTemplates(): Promise<TreeItem[]> {
        return TemplatesTreeProvider.STANDARD_TEMPLATES.map(template =>
            new TemplateActionItem(
                template.label,
                template.type,
                'noted.createCategoryNote',
                `Create a new ${template.label.toLowerCase()}`
            )
        );
    }

    /**
     * Get custom user/AI-created templates
     */
    private async getCustomTemplateItems(): Promise<TreeItem[]> {
        const customTemplates = await getCustomTemplates();

        if (customTemplates.length === 0) {
            return [];
        }

        return customTemplates.map(templateName =>
            new TemplateActionItem(
                templateName,
                templateName,
                'noted.createCategoryNote',
                `Create a new note from ${templateName} template`
            )
        );
    }

    /**
     * Get management action items
     * Note: CRUD operations (Create/Edit/Delete/Duplicate) are available in Template Browser
     */
    private async getManagementActions(): Promise<TreeItem[]> {
        return [
            new ActionButtonItem(
                '✨ Create with AI',
                'noted.createTemplateWithAI',
                'sparkle',
                'Generate a template using AI from your description'
            ),
            new ActionButtonItem(
                '✨ Enhance with AI',
                'noted.enhanceTemplate',
                'sparkle',
                'Improve an existing template with AI suggestions'
            ),
            new ActionButtonItem(
                '⚙️ Select AI Model',
                'noted.selectAIModel',
                'settings-gear',
                'Choose which AI model to use for template generation'
            ),
            new ActionButtonItem(
                'Template Variables',
                'noted.previewTemplateVariables',
                'symbol-variable',
                'View all available template variables and their usage'
            ),
            new ActionButtonItem(
                'Open Templates Folder',
                'noted.openTemplatesFolder',
                'folder-opened',
                'Open the templates folder in system file explorer'
            )
        ];
    }

    /**
     * Get recent notes
     */
    private async getRecentNotes(): Promise<TreeItem[]> {
        const notesPath = getNotesPath();
        if (!notesPath) {
            return [];
        }

        const allNotes: Array<{path: string, mtime: Date, name: string}> = [];

        async function findNotes(dir: string) {
            try {
                const entries = await readDirectoryWithTypes(dir);
                for (const entry of entries) {
                    const fullPath = path.join(dir, entry.name);
                    if (entry.isDirectory()) {
                        await findNotes(fullPath);
                    } else if (SUPPORTED_EXTENSIONS.some(ext => entry.name.endsWith(ext))) {
                        try {
                            const stat = await getFileStats(fullPath);
                            allNotes.push({ path: fullPath, mtime: stat.mtime, name: entry.name });
                        } catch (error) {
                            console.error('[NOTED] Error stating file:', fullPath, error);
                        }
                    }
                }
            } catch (error) {
                console.error('[NOTED] Error reading directory:', dir, error);
            }
        }

        await findNotes(notesPath);
        allNotes.sort((a, b) => b.mtime.getTime() - a.mtime.getTime());

        return allNotes
            .slice(0, DEFAULTS.RECENT_NOTES_LIMIT)
            .map(note => {
                const item = new NoteItem(note.name, note.path, vscode.TreeItemCollapsibleState.None, 'note');

                // Set command based on whether select mode is active
                if (this.bulkOperationsService?.isSelectModeActive()) {
                    item.command = {
                        command: 'noted.toggleNoteSelection',
                        title: 'Toggle Selection',
                        arguments: [item]
                    };
                } else {
                    item.command = {
                        command: 'noted.openNote',
                        title: 'Open Note',
                        arguments: [note.path]
                    };
                }

                item.contextValue = 'note';

                // Mark as pinned if applicable
                if (this.pinnedNotesService && this.pinnedNotesService.isPinned(note.path)) {
                    item.setPinned(true);
                }

                // Apply selection state if bulk operations is active
                if (this.bulkOperationsService && item.type === 'note') {
                    const isSelected = this.bulkOperationsService.isSelected(item.filePath);
                    item.setSelected(isSelected);
                }

                return item;
            });
    }

<<<<<<< HEAD
    /**
     * Convert template type to friendly display name
     */
    private getTemplateFriendlyName(templateType: string): string {
        return TemplatesTreeProvider.TEMPLATE_NAME_MAP[templateType] || templateType;
    }
=======
>>>>>>> d028e599
}<|MERGE_RESOLUTION|>--- conflicted
+++ resolved
@@ -20,15 +20,6 @@
     private _onDidChangeTreeData: vscode.EventEmitter<TreeItem | undefined | null | void> = new vscode.EventEmitter<TreeItem | undefined | null | void>();
     readonly onDidChangeTreeData: vscode.Event<TreeItem | undefined | null | void> = this._onDidChangeTreeData.event;
 
-<<<<<<< HEAD
-    // Template type to friendly name mapping (static to avoid re-creation)
-    private static readonly TEMPLATE_NAME_MAP: Record<string, string> = {
-        'problem-solution': 'Problem/Solution',
-        'meeting': 'Meeting',
-        'research': 'Research',
-        'quick': 'Quick Note'
-    };
-=======
     // Standard built-in templates (constant data)
     private static readonly STANDARD_TEMPLATES = [
         { type: 'problem-solution', label: 'Problem/Solution' },
@@ -36,7 +27,6 @@
         { type: 'research', label: 'Research' },
         { type: 'quick', label: 'Quick Note' }
     ];
->>>>>>> d028e599
 
     // Optional services
     private pinnedNotesService?: PinnedNotesService;
@@ -269,14 +259,4 @@
                 return item;
             });
     }
-
-<<<<<<< HEAD
-    /**
-     * Convert template type to friendly display name
-     */
-    private getTemplateFriendlyName(templateType: string): string {
-        return TemplatesTreeProvider.TEMPLATE_NAME_MAP[templateType] || templateType;
-    }
-=======
->>>>>>> d028e599
 }