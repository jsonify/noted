--- conflicted
+++ resolved
@@ -320,11 +320,7 @@
                 for (const entry of allEntries) {
                     // Only include custom folders (not year folders, not archive, not inbox, not templates)
                     if (entry.isDirectory() &&
-<<<<<<< HEAD
                         entry.name !== SPECIAL_FOLDERS.ARCHIVE &&
-=======
-                        entry.name !== '.archive' &&
->>>>>>> cd257b3e
                         entry.name !== SPECIAL_FOLDERS.INBOX &&
                         entry.name !== SPECIAL_FOLDERS.TEMPLATES &&
                         !isYearFolder(entry.name)) {
