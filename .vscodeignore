--- conflicted
+++ resolved
@@ -2,10 +2,7 @@
 tsconfig.json
 esbuild.js
 src/**
-<<<<<<< HEAD
-=======
 !src/webview/**
->>>>>>> 574b9610
 /node_modules/**
 *.vsix
 pnpm-lock.yaml
@@ -34,14 +31,9 @@
 .gitignore
 .versionrc.json
 
-<<<<<<< HEAD
 # With esbuild bundling, we only need out/extension.js (and optionally .map)
 # Exclude all other compiled files if they exist from tsc
 out/**/*.js
 out/**/*.js.map
 !out/extension.js
-!out/extension.js.map
-=======
-# Exclude source maps in production (optional - uncomment to reduce size further)
-# **/*.map
->>>>>>> 574b9610
+!out/extension.js.map